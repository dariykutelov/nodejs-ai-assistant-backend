import 'dotenv/config';
import express from 'express';
import cors from 'cors';
import { AIAgent } from './agents/types';
import { createAgent } from './agents/createAgent';
import { serverClient } from './serverClient';

const app = express();
app.use(express.json());
app.use(cors({ origin: '*' }));

// Map to store the AI Agent instances
// [cid: string]: AI Agent
const aiAgentCache = new Map<string, AIAgent>();
const pendingAiAgents = new Set<string>();

/**
 * Handle the request to start the AI Agent
 */
app.post('/start-ai-agent', async (req, res) => {
  console.log('TEST')
  const {
    channel_id,
    channel_type = 'messaging',
    platform = 'anthropic',
  } = req.body;

  // Simple validation
  if (!channel_id) {
    res.status(400).json({ error: 'Missing required fields' });
    return;
  }

  const user_id = `ai-bot-${channel_id.replace(/!/g, '')}`;
  try {
    if (!aiAgentCache.has(user_id) && !pendingAiAgents.has(user_id)) {
      pendingAiAgents.add(user_id);

      await serverClient.upsertUser({
        id: user_id,
        name: 'AI Bot',
        role: 'admin',
      });
      const channel = serverClient.channel(channel_type, channel_id);
      try {
        await channel.addMembers([user_id]);
      } catch (error) {
        console.error('Failed to add members to channel', error);
      }

      await channel.watch();
      
      const agent = await createAgent(
        user_id,
        platform,
        channel_type,
        channel_id,
      );

      await agent.init();
      if (aiAgentCache.has(user_id)) {
        await agent.dispose();
      } else {
        aiAgentCache.set(user_id, agent);
      }
    } else {
      console.log(`AI Agent ${user_id} already started`);
    }

    res.json({ message: 'AI Agent started', data: [] });
  } catch (error) {
<<<<<<< HEAD
    console.error('Failed to start AI Agent', error);
    res.status(500).json({ error: 'Failed to start AI Agent' });
=======
    const errorMessage = (error as Error).message;
    console.error('Failed to start AI Agent', errorMessage);
    res.status(500).json({ error: 'Failed to start AI Agent', reason: errorMessage });
>>>>>>> b498942e
  } finally {
    pendingAiAgents.delete(user_id);
  }
});

/**
 * Handle the request to stop the AI Agent
 */
app.post('/stop-ai-agent', async (req, res) => {
  const { channel_id, channel_type = 'messaging' } = req.body;
  const userId = `ai-bot-${channel_id.replace(/!/g, '')}`;
  if (aiAgentCache.has(userId)) {
    const aiAgent = aiAgentCache.get(userId);
    await aiAgent!.dispose();

    const channel = serverClient.channel(channel_type, channel_id);
    await channel.removeMembers([userId]);

    aiAgentCache.delete(userId);
  }
  res.json({ message: 'AI Agent stopped', data: [] });
});

// Start the Express server
const port = process.env.PORT || 3000;
app.listen(port, () => {
  console.log(`Server is running on http://localhost:${port}`);
});<|MERGE_RESOLUTION|>--- conflicted
+++ resolved
@@ -69,14 +69,9 @@
 
     res.json({ message: 'AI Agent started', data: [] });
   } catch (error) {
-<<<<<<< HEAD
-    console.error('Failed to start AI Agent', error);
-    res.status(500).json({ error: 'Failed to start AI Agent' });
-=======
     const errorMessage = (error as Error).message;
     console.error('Failed to start AI Agent', errorMessage);
     res.status(500).json({ error: 'Failed to start AI Agent', reason: errorMessage });
->>>>>>> b498942e
   } finally {
     pendingAiAgents.delete(user_id);
   }
